<<<<<<< HEAD
import { useEffect } from "react";
import { useDispatch, useSelector } from "react-redux";
import { useNavigate, useLocation } from "react-router-dom";

import { tokenHandoff } from "./redux/authSlice";
import { RootState, useAppDispatch} from "./redux/store";

import { buildUrlEncodedData, getIsAuthenticated, popLocalStorageItem, nop } from "./utils";
=======
import { useCallback, useEffect } from "react";
import { useDispatch, useSelector } from "react-redux";
import { useHistory, useLocation } from "react-router-dom";
import { AnyAction } from "redux";
import { ThunkAction } from "redux-thunk";

import { DEFAULT_AUTH_SCOPE, useBentoAuthContext } from "./contexts";
import { useOpenIdConfig } from "./hooks";
>>>>>>> caa1b427
import { PKCE_LS_STATE, PKCE_LS_VERIFIER, pkceChallengeFromVerifier, secureRandomString } from "./pkce";
import { tokenHandoff } from "./redux/authSlice";
import { RootState } from "./redux/store";
import { buildUrlEncodedData, getIsAuthenticated, logMissingAuthContext, popLocalStorageItem } from "./utils";

export const LS_SIGN_IN_POPUP = "BENTO_DID_CREATE_SIGN_IN_POPUP";
export const LS_BENTO_WAS_SIGNED_IN = "BENTO_WAS_SIGNED_IN";
export const LS_BENTO_POST_AUTH_REDIRECT = "BENTO_POST_AUTH_REDIRECT";

const DEFAULT_REDIRECT = "/overview";

export const createAuthURL = async (authorizationEndpoint: string, clientId: string, authCallbackUrl: string, scope = "openid email") => {
    const state = secureRandomString();
    const verifier = secureRandomString();

    localStorage.setItem(PKCE_LS_STATE, state);
    localStorage.setItem(PKCE_LS_VERIFIER, verifier);

    localStorage.setItem(LS_BENTO_POST_AUTH_REDIRECT, window.location.pathname);

    return (
        `${authorizationEndpoint}?` +
        buildUrlEncodedData({
            response_type: "code",
            client_id: clientId,
            state,
            scope,
            redirect_uri: authCallbackUrl,
            code_challenge: await pkceChallengeFromVerifier(verifier),
            code_challenge_method: "S256",
        }).toString()
    );
};

export const performAuth = async (authorizationEndpoint: string, clientId: string, authCallbackUrl: string, scope = "openid email") => {
    window.location.href = await createAuthURL(authorizationEndpoint, clientId, authCallbackUrl, scope);
};

<<<<<<< HEAD
const defaultAuthCodeCallback = async (
    dispatch: ReturnType<typeof useAppDispatch>,
    navigate: ReturnType<typeof useNavigate>,
    code: string,
    verifier: string,
    onSuccessfulAuthentication: CallableFunction,
    clientId: string,
    authCallbackUrl: string,
) => {
    const lastPath = popLocalStorageItem(LS_BENTO_POST_AUTH_REDIRECT);
    await dispatch(tokenHandoff({ code, verifier, clientId, authCallbackUrl }))
    navigate(lastPath ?? DEFAULT_REDIRECT, { replace: true });
    await dispatch(onSuccessfulAuthentication(nop));
=======
export const usePerformAuth = () => {
    const { authCallbackUrl, clientId, scope } = useBentoAuthContext();
    const openIdConfig = useOpenIdConfig();
    const authorizationEndpoint = openIdConfig?.["authorization_endpoint"];
    return useCallback(async () => {
        if (!authCallbackUrl || !clientId) {
            logMissingAuthContext("authCallbackUrl", "clientId");
            return;
        }
        if (!authorizationEndpoint) return;
        window.location.href = await createAuthURL(
            authorizationEndpoint, clientId, authCallbackUrl, scope ?? DEFAULT_AUTH_SCOPE);
    }, [authCallbackUrl, clientId, authorizationEndpoint]);
};

export type AuthCodeCallbackFunction = (code: string, verifier: string) => Promise<void>;

const useDefaultAuthCodeCallback = (
    onSuccessfulAuthentication: ThunkAction<void, RootState, unknown, AnyAction>,
): AuthCodeCallbackFunction => {
    const dispatch = useDispatch();
    const history = useHistory();
    const { authCallbackUrl, clientId } = useBentoAuthContext();

    return useCallback(async (code: string, verifier: string) => {
        const lastPath = popLocalStorageItem(LS_BENTO_POST_AUTH_REDIRECT);
        await dispatch(tokenHandoff({ code, verifier, clientId, authCallbackUrl }));
        history.replace(lastPath ?? DEFAULT_REDIRECT);
        await dispatch(onSuccessfulAuthentication);
    }, [dispatch]);
>>>>>>> caa1b427
};

export const setLSNotSignedIn = () => {
    localStorage.removeItem(LS_BENTO_WAS_SIGNED_IN);
};

export const useHandleCallback = (
    callbackPath: string,
<<<<<<< HEAD
    onSuccessfulAuthentication: CallableFunction,
    clientId: string,
    authCallbackUrl: string,
    authCodeCallback: typeof defaultAuthCodeCallback | undefined = undefined
) => {
    const dispatch = useDispatch();
    const navigate = useNavigate();
=======
    onSuccessfulAuthentication: ThunkAction<void, RootState, unknown, AnyAction>,
    authCodeCallback: AuthCodeCallbackFunction | undefined = undefined,
    uiErrorCallback: (message: string) => void,
) => {
    const history = useHistory();
>>>>>>> caa1b427
    const location = useLocation();
    const { authCallbackUrl, clientId } = useBentoAuthContext();
    const oidcConfig = useOpenIdConfig();
    const idTokenContents = useSelector((state: RootState) => state.auth.idTokenContents);
    const isAuthenticated = getIsAuthenticated(idTokenContents);

    const defaultAuthCodeCallback = useDefaultAuthCodeCallback(onSuccessfulAuthentication);

    useEffect(() => {
        if (!authCallbackUrl || !clientId) {
            logMissingAuthContext("authCallbackUrl", "clientId");
            return;
        }

        // Ignore non-callback URLs
        if (!location.pathname.startsWith(callbackPath)) return;

        // End early if we don't have OpenID config (yet)
        if (!oidcConfig) return;

        // If we're already authenticated, don't try to reauthenticate
        if (isAuthenticated) {
            navigate(DEFAULT_REDIRECT, { replace: true });
            return;
        }

        const params = new URLSearchParams(window.location.search);

        const error = params.get("error");
        if (error) {
<<<<<<< HEAD
=======
            uiErrorCallback(`Error encountered during sign-in: ${error}`);
>>>>>>> caa1b427
            console.error(error);
            setLSNotSignedIn();
            return;
        }

        const code = params.get("code");
        if (!code) {
            // No code, don't do anything
            setLSNotSignedIn();
            return;
        }

        const localState = popLocalStorageItem(PKCE_LS_STATE);
        if (!localState) {
            console.error("no local state");
            setLSNotSignedIn();
            return;
        }

        const paramState = params.get("state");
        if (localState !== paramState) {
            console.error("state mismatch");
            setLSNotSignedIn();
            return;
        }

        const verifier = popLocalStorageItem(PKCE_LS_VERIFIER) ?? "";

<<<<<<< HEAD
        (authCodeCallback ?? defaultAuthCodeCallback)(
            dispatch,
            navigate,
            code,
            verifier,
            onSuccessfulAuthentication,
            clientId,
            authCallbackUrl
        ).catch((err) => {
            console.error(err);
            setLSNotSignedIn();
        });
    }, [location, navigate, oidcConfig]);
};
=======
        (authCodeCallback ?? defaultAuthCodeCallback)(code, verifier).catch((err) => {
            console.error(err);
            setLSNotSignedIn();
        });
    }, [location, history, oidcConfig, defaultAuthCodeCallback]);
};

export const checkIsInAuthPopup = (applicationUrl: string): boolean => {
    try {
        const didCreateSignInPopup = localStorage.getItem(LS_SIGN_IN_POPUP);
        return (
            window.opener && window.opener.origin === applicationUrl && didCreateSignInPopup === "true"
        );
    } catch {
        return false;
    }
};
>>>>>>> caa1b427
<|MERGE_RESOLUTION|>--- conflicted
+++ resolved
@@ -1,25 +1,14 @@
-<<<<<<< HEAD
-import { useEffect } from "react";
+import { useCallback, useEffect } from "react";
 import { useDispatch, useSelector } from "react-redux";
 import { useNavigate, useLocation } from "react-router-dom";
-
-import { tokenHandoff } from "./redux/authSlice";
-import { RootState, useAppDispatch} from "./redux/store";
-
-import { buildUrlEncodedData, getIsAuthenticated, popLocalStorageItem, nop } from "./utils";
-=======
-import { useCallback, useEffect } from "react";
-import { useDispatch, useSelector } from "react-redux";
-import { useHistory, useLocation } from "react-router-dom";
 import { AnyAction } from "redux";
 import { ThunkAction } from "redux-thunk";
 
 import { DEFAULT_AUTH_SCOPE, useBentoAuthContext } from "./contexts";
 import { useOpenIdConfig } from "./hooks";
->>>>>>> caa1b427
 import { PKCE_LS_STATE, PKCE_LS_VERIFIER, pkceChallengeFromVerifier, secureRandomString } from "./pkce";
 import { tokenHandoff } from "./redux/authSlice";
-import { RootState } from "./redux/store";
+import { AppDispatch, RootState } from "./redux/store";
 import { buildUrlEncodedData, getIsAuthenticated, logMissingAuthContext, popLocalStorageItem } from "./utils";
 
 export const LS_SIGN_IN_POPUP = "BENTO_DID_CREATE_SIGN_IN_POPUP";
@@ -55,21 +44,6 @@
     window.location.href = await createAuthURL(authorizationEndpoint, clientId, authCallbackUrl, scope);
 };
 
-<<<<<<< HEAD
-const defaultAuthCodeCallback = async (
-    dispatch: ReturnType<typeof useAppDispatch>,
-    navigate: ReturnType<typeof useNavigate>,
-    code: string,
-    verifier: string,
-    onSuccessfulAuthentication: CallableFunction,
-    clientId: string,
-    authCallbackUrl: string,
-) => {
-    const lastPath = popLocalStorageItem(LS_BENTO_POST_AUTH_REDIRECT);
-    await dispatch(tokenHandoff({ code, verifier, clientId, authCallbackUrl }))
-    navigate(lastPath ?? DEFAULT_REDIRECT, { replace: true });
-    await dispatch(onSuccessfulAuthentication(nop));
-=======
 export const usePerformAuth = () => {
     const { authCallbackUrl, clientId, scope } = useBentoAuthContext();
     const openIdConfig = useOpenIdConfig();
@@ -90,17 +64,16 @@
 const useDefaultAuthCodeCallback = (
     onSuccessfulAuthentication: ThunkAction<void, RootState, unknown, AnyAction>,
 ): AuthCodeCallbackFunction => {
-    const dispatch = useDispatch();
-    const history = useHistory();
+    const dispatch: AppDispatch = useDispatch();
+    const navigate = useNavigate();
     const { authCallbackUrl, clientId } = useBentoAuthContext();
 
     return useCallback(async (code: string, verifier: string) => {
         const lastPath = popLocalStorageItem(LS_BENTO_POST_AUTH_REDIRECT);
         await dispatch(tokenHandoff({ code, verifier, clientId, authCallbackUrl }));
-        history.replace(lastPath ?? DEFAULT_REDIRECT);
+        navigate(lastPath ?? DEFAULT_REDIRECT, { replace: true });
         await dispatch(onSuccessfulAuthentication);
     }, [dispatch]);
->>>>>>> caa1b427
 };
 
 export const setLSNotSignedIn = () => {
@@ -109,21 +82,11 @@
 
 export const useHandleCallback = (
     callbackPath: string,
-<<<<<<< HEAD
-    onSuccessfulAuthentication: CallableFunction,
-    clientId: string,
-    authCallbackUrl: string,
-    authCodeCallback: typeof defaultAuthCodeCallback | undefined = undefined
-) => {
-    const dispatch = useDispatch();
-    const navigate = useNavigate();
-=======
     onSuccessfulAuthentication: ThunkAction<void, RootState, unknown, AnyAction>,
     authCodeCallback: AuthCodeCallbackFunction | undefined = undefined,
     uiErrorCallback: (message: string) => void,
 ) => {
-    const history = useHistory();
->>>>>>> caa1b427
+    const navigate = useNavigate();
     const location = useLocation();
     const { authCallbackUrl, clientId } = useBentoAuthContext();
     const oidcConfig = useOpenIdConfig();
@@ -154,10 +117,7 @@
 
         const error = params.get("error");
         if (error) {
-<<<<<<< HEAD
-=======
             uiErrorCallback(`Error encountered during sign-in: ${error}`);
->>>>>>> caa1b427
             console.error(error);
             setLSNotSignedIn();
             return;
@@ -186,22 +146,6 @@
 
         const verifier = popLocalStorageItem(PKCE_LS_VERIFIER) ?? "";
 
-<<<<<<< HEAD
-        (authCodeCallback ?? defaultAuthCodeCallback)(
-            dispatch,
-            navigate,
-            code,
-            verifier,
-            onSuccessfulAuthentication,
-            clientId,
-            authCallbackUrl
-        ).catch((err) => {
-            console.error(err);
-            setLSNotSignedIn();
-        });
-    }, [location, navigate, oidcConfig]);
-};
-=======
         (authCodeCallback ?? defaultAuthCodeCallback)(code, verifier).catch((err) => {
             console.error(err);
             setLSNotSignedIn();
@@ -219,4 +163,3 @@
         return false;
     }
 };
->>>>>>> caa1b427
