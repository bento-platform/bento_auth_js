--- conflicted
+++ resolved
@@ -5,12 +5,8 @@
 
 import { useBentoAuthContext } from "./contexts";
 import { Resource, makeResourceKey } from "./resources";
-<<<<<<< HEAD
-import { fetchResourcePermissions } from "./redux/authSlice";
-import {AppDispatch, RootState} from "./redux/store";
-=======
 import { fetchResourcePermissions, refreshTokens, tokenHandoff } from "./redux/authSlice";
-import { RootState } from "./redux/store";
+import { AppDispatch, RootState } from "./redux/store";
 import { LS_SIGN_IN_POPUP, createAuthURL } from "./performAuth";
 import { fetchOpenIdConfigurationIfNecessary } from "./redux/openIdConfigSlice";
 import { getIsAuthenticated, logMissingAuthContext, makeAuthorizationHeader } from "./utils";
@@ -25,7 +21,6 @@
 };
 
 export const useAccessToken = () => useSelector((state: RootState) => state.auth.accessToken);
->>>>>>> caa1b427
 
 export const useAuthorizationHeader = () => {
     const accessToken = useAccessToken();
@@ -33,7 +28,7 @@
 };
 
 export const useResourcePermissions = (resource: Resource, authzUrl: string) => {
-    const dispatch:AppDispatch = useDispatch();
+    const dispatch: AppDispatch = useDispatch();
 
     const haveAuthorizationService = !!authzUrl;
 
@@ -69,7 +64,7 @@
 };
 
 export const useOpenIdConfig = () => {
-    const dispatch = useDispatch();
+    const dispatch: AppDispatch = useDispatch();
     const { openIdConfigUrl } = useBentoAuthContext();
 
     useEffect(() => {
@@ -86,7 +81,7 @@
 export const useSignInPopupTokenHandoff = (
     windowMessageHandler: MutableRefObject<null | MessageHandlerFunc>
 ) => {
-    const dispatch = useDispatch();
+    const dispatch: AppDispatch = useDispatch();
     const { applicationUrl, authCallbackUrl, clientId } = useBentoAuthContext();
     useEffect(() => {
         if (!applicationUrl || !authCallbackUrl || !clientId) {
@@ -117,7 +112,7 @@
     createWorker: () => Worker,
     fetchUserDependentData: ThunkAction<void, RootState, unknown, AnyAction>,
 ) => {
-    const dispatch = useDispatch();
+    const dispatch: AppDispatch = useDispatch();
     const { clientId } = useBentoAuthContext();
 
     useEffect(() => {
